--- conflicted
+++ resolved
@@ -1,10 +1,4 @@
-<<<<<<< HEAD
-=======
-import {supportedLanguages} from "./main";
 
-
-export type ExecutorSettingsLanguage = Exclude<typeof supportedLanguages[number], "javascript">;
->>>>>>> 744bd374
 
 
 /**
