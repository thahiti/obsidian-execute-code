import {FileSystemAdapter, FileView, MarkdownRenderer, MarkdownView, Notice, Plugin} from 'obsidian';
import * as fs from "fs";
import * as os from "os"
import * as child_process from "child_process";

import {Outputter} from "./Outputter";
import type {ExecutorSettings} from "./Settings";
import {DEFAULT_SETTINGS} from "./Settings";
import {SettingsTab} from "./SettingsTab";
import {CodeInjector, getLanguageAlias} from './TransformCode';
import {addInlinePlotsToPython, addInlinePlotsToR, addMagicToJS, addMagicToPython,} from "./Magic";

// @ts-ignore
import * as prolog from "tau-prolog";
<<<<<<< HEAD
import NonInteractiveCodeExecutor from './executors/NonInteractiveCodeExecutor';
import ExecutorContainer from './ExecutorContainer';
import ExecutorManagerView, { EXECUTOR_MANAGER_OPEN_VIEW_COMMAND_ID, EXECUTOR_MANAGER_VIEW_ID } from './ExecutorManagerView';
=======
import runAllCodeBlocks from './runAllCodeBlocks';
>>>>>>> ac44c8ff


const languageAliases = ["javascript", "typescript", "bash", "csharp", "wolfram", "nb", "wl"] as const;
const cannonicalLanguages = ["js", "ts", "cs", "lua", "python", "cpp",
	"prolog", "shell", "groovy", "r", "go", "rust", "java", "powershell", "kotlin", "mathematica"] as const;
const supportedLanguages = [...languageAliases, ...cannonicalLanguages] as const;


type SupportedLanguage = typeof supportedLanguages[number];
export type LanguageId = typeof cannonicalLanguages[number];

const buttonText = "Run";

export const runButtonClass = "run-code-button";
const runButtonDisabledClass = "run-button-disabled";
const hasButtonClass = "has-run-code-button";


export default class ExecuteCodePlugin extends Plugin {
	settings: ExecutorSettings;
	executors: ExecutorContainer;

	/**
	 * Preparations for the plugin (adding buttons, html elements and event listeners).
	 */
	async onload() {
		await this.loadSettings();
		this.addSettingTab(new SettingsTab(this.app, this));
		
		this.executors = new ExecutorContainer(this);

		this.iterateOpenFilesAndAddRunButtons();
		this.registerMarkdownPostProcessor((element, _context) => {
			this.addRunButtons(element, _context.sourcePath);
		});

		// live preview renderers
		supportedLanguages.forEach(l => {
			console.debug(`Registering renderer for ${l}.`)
				this.registerMarkdownCodeBlockProcessor(`run-${l}`, async (src, el, _ctx) => {
					await MarkdownRenderer.renderMarkdown('```' + l + '\n' + src + (src.endsWith('\n') ? '' : '\n') + '```', el, '', null);
				});
<<<<<<< HEAD
		});
		
		//executor manager

		this.registerView(
			EXECUTOR_MANAGER_VIEW_ID, (leaf) => new ExecutorManagerView(leaf, this.executors)
		);
		this.addCommand({
			id: EXECUTOR_MANAGER_OPEN_VIEW_COMMAND_ID,
			name: "Open Code Runtime Management",
			callback: () => ExecutorManagerView.activate(this.app.workspace)
		});
=======
			})
		})
		
		this.addCommand({
			id: "run-all-code-blocks-in-file",
			name: "Run all Code Blocks in Current File",
			callback: () => runAllCodeBlocks(this.app.workspace)
		})
>>>>>>> ac44c8ff
	}

	/**
	 *  Remove all generated html elements (run & clear buttons, output elements) when the plugin is disabled.
	 */
	onunload() {
		document
			.querySelectorAll("pre > code")
			.forEach((codeBlock: HTMLElement) => {
				const pre = codeBlock.parentElement as HTMLPreElement;
				const parent = pre.parentElement as HTMLDivElement;

				if (parent.hasClass(hasButtonClass)) {
					parent.removeClass(hasButtonClass);
				}
			});

		document
			.querySelectorAll("." + runButtonClass)
			.forEach((button: HTMLButtonElement) => button.remove());

		document
			.querySelectorAll("." + runButtonDisabledClass)
			.forEach((button: HTMLButtonElement) => button.remove());

		document
			.querySelectorAll(".clear-button")
			.forEach((button: HTMLButtonElement) => button.remove());

		document
			.querySelectorAll(".language-output")
			.forEach((out: HTMLElement) => out.remove());
			
		for(const executor of this.executors) {
			executor.stop();
		}

		console.log("Unloaded plugin: Execute Code");
	}

	/**
	 * Loads the settings for this plugin from the corresponding save file and stores them in {@link settings}.
	 */
	async loadSettings() {
		this.settings = Object.assign({}, DEFAULT_SETTINGS, await this.loadData());
	}

	/**
	 * Saves the settings in {@link settings} to the corresponding save file.
	 */
	async saveSettings() {
		await this.saveData(this.settings);
	}
	
	/**
	 * Adds run buttons to each open file. This is more robust and quicker than scanning
	 * the entire document, even though it requires more iteration, because it doesn't
	 * search the whole document.
	 */
	private iterateOpenFilesAndAddRunButtons() {
		this.app.workspace.iterateRootLeaves(leaf => {
			if (leaf.view instanceof FileView) {
				this.addRunButtons(leaf.view.contentEl, leaf.view.file.path);
			}
		})
	}
	
	/**
	 * Add a button to each code block that allows the user to run the code. The button is only added if the code block
	 * utilizes a language that is supported by this plugin.
	 *
	 * @param element The parent element (i.e. the currently showed html page / note).
	 * @param file An identifier for the currently showed note
	 */
	private addRunButtons(element: HTMLElement, file: string) {
		Array.from(element.getElementsByTagName("code"))
			.forEach((codeBlock: HTMLElement) => {
				const language = codeBlock.className.toLowerCase();
				if (!language || !language.contains("language-"))
					return;

				const pre = codeBlock.parentElement as HTMLPreElement;
				const parent = pre.parentElement as HTMLDivElement;

				const srcCode = codeBlock.getText();
				
				const cannonicalLanguage = getLanguageAlias(
					supportedLanguages.find((lang => language.contains(`language-${lang}`)))
				) as LanguageId;

				if (cannonicalLanguage // if the language is supported 
					&& !parent.classList.contains(hasButtonClass)) { // & this block hasn't been buttonified already
					const out = new Outputter(codeBlock, this.settings.allowInput);
					parent.classList.add(hasButtonClass);
					const button = this.createRunButton();
					pre.appendChild(button);
					this.addListenerToButton(cannonicalLanguage, srcCode, button, out, file);
				}
			});
	}

	/**
	 * Add a listener to the run button that executes the code block on click.
	 * Adds a different kind of listener for each supported language.
	 *
	 * @param language The programming language used in the code block.
	 * @param srcCode The code in the code block.
	 * @param button The button element to which the listener is added.
	 * @param out The {@link Outputter} object that is used to display the output of the code.
	 * @param file The file that the code originates in
	 */
	private addListenerToButton(language: LanguageId, srcCode: string, button: HTMLButtonElement, out: Outputter, file: string) {
		if (language === "js") {
			button.addEventListener("click", async () => {
				button.className = runButtonDisabledClass;
				let transformedCode = await new CodeInjector(this.app, this.settings, language).injectCode(srcCode);
				transformedCode = addMagicToJS(transformedCode);
				this.runCode(transformedCode, out, button, this.settings.nodePath, this.settings.nodeArgs, "js", language, file);
			});

		} else if (language === "java") {
			button.addEventListener("click", async () => {
				button.className = runButtonDisabledClass;

				const transformedCode = await new CodeInjector(this.app, this.settings, language).injectCode(srcCode);
				this.runCode(transformedCode, out, button, this.settings.javaPath, this.settings.javaArgs, this.settings.javaFileExtension, language, file);
			});

		} else if (language === "python") {
			button.addEventListener("click", async () => {
				button.className = runButtonDisabledClass;

				let transformedCode = await new CodeInjector(this.app, this.settings, language).injectCode(srcCode);
				if (this.settings.pythonEmbedPlots)	// embed plots into html which shows them in the note
					transformedCode = addInlinePlotsToPython(transformedCode);
				transformedCode = addMagicToPython(transformedCode);

				this.runCode(transformedCode, out, button, this.settings.pythonPath, this.settings.pythonArgs, "py", language, file);
			});

		} else if (language === "shell") {
			button.addEventListener("click", async () => {
				button.className = runButtonDisabledClass;
				const transformedCode = await new CodeInjector(this.app, this.settings, language).injectCode(srcCode);
				this.runCodeInShell(transformedCode, out, button, this.settings.shellPath, this.settings.shellArgs, this.settings.shellFileExtension, language, file);				
			});

		} else if (language === "powershell") {
			button.addEventListener("click", async () => {
				button.className = runButtonDisabledClass;
				const transformedCode = await new CodeInjector(this.app, this.settings, language).injectCode(srcCode);
				this.runCodeInShell(transformedCode, out, button, this.settings.powershellPath, this.settings.powershellArgs, this.settings.powershellFileExtension, language, file);
			});

		} else if (language === "cpp") {
			button.addEventListener("click", async () => {
				button.className = runButtonDisabledClass;
				out.clear();
				const transformedCode = await new CodeInjector(this.app, this.settings, language).injectCode(srcCode);
				this.runCode(transformedCode, out, button, this.settings.clingPath, `-std=${this.settings.clingStd} ${this.settings.clingArgs}`, "cpp", language, file);
				button.className = runButtonClass;
			});

		} else if (language === "prolog") {
			button.addEventListener("click", async () => {
				button.className = runButtonDisabledClass;
				out.clear();

				const prologCode = (await new CodeInjector(this.app, this.settings, language).injectCode(srcCode)).split(/\n+%+\s*query\n+/);
				if (prologCode.length < 2) return;	// no query found

				this.runPrologCode(prologCode[0], prologCode[1], out);

				button.className = runButtonClass;
			});

		} else if (language === "groovy") {
			button.addEventListener("click", async () => {
				button.className = runButtonDisabledClass;

				const transformedCode = await new CodeInjector(this.app, this.settings, language).injectCode(srcCode);
				this.runCodeInShell(transformedCode, out, button, this.settings.groovyPath, this.settings.groovyArgs, this.settings.groovyFileExtension, language, file);
			});

		} else if (language === "rust") {
			button.addEventListener("click", async () => {
				button.className = runButtonDisabledClass;

				const transformedCode = await new CodeInjector(this.app, this.settings, language).injectCode(srcCode);
				this.runCode(transformedCode, out, button, this.settings.cargoPath, this.settings.cargoArgs, this.settings.rustFileExtension, language, file);
			});

		} else if (language === "r") {
			button.addEventListener("click", async () => {
				button.className = runButtonDisabledClass;

				let transformedCode = await new CodeInjector(this.app, this.settings, language).injectCode(srcCode);
				transformedCode = addInlinePlotsToR(transformedCode);


				this.runCode(transformedCode, out, button, this.settings.RPath, this.settings.RArgs, "R", language, file);
			});

		} else if (language === "go") {
			button.addEventListener("click", async () => {
				button.className = runButtonDisabledClass;
				const transformedCode = await new CodeInjector(this.app, this.settings, language).injectCode(srcCode);
				this.runCode(transformedCode, out, button, this.settings.golangPath, this.settings.golangArgs, this.settings.golangFileExtension, language, file);
			});

		} else if (language === "kotlin") {
			button.addEventListener("click", async () => {
				button.className = runButtonDisabledClass;
				const transformedCode = await new CodeInjector(this.app, this.settings, language).injectCode(srcCode);
				this.runCodeInShell(transformedCode, out, button, this.settings.kotlinPath, this.settings.kotlinArgs, this.settings.kotlinFileExtension, language, file);
			});
		} else if (language === "ts") {
			button.addEventListener("click", async () => {
				button.className = runButtonDisabledClass;
				const transformedCode = await new CodeInjector(this.app, this.settings, language).injectCode(srcCode);
				this.runCodeInShell(transformedCode, out, button, this.settings.tsPath, this.settings.tsArgs, "ts", language, file);
			});
		} else if (language === "lua") {
			button.addEventListener("click", async () => {
				button.className = runButtonDisabledClass;
				const transformedCode = await new CodeInjector(this.app, this.settings, language).injectCode(srcCode);
				this.runCodeInShell(transformedCode, out, button, this.settings.luaPath, this.settings.luaArgs, "lua", language, file);
			});
		} else if (language === "cs") {
			button.addEventListener("click", async () => {
				button.className = runButtonDisabledClass;
				const transformedCode = await new CodeInjector(this.app, this.settings, language).injectCode(srcCode);
				this.runCodeInShell(transformedCode, out, button, this.settings.csPath, this.settings.csArgs, "csx", language, file);
			});
			// "wolfram", "mathematica", "nb", "wl"
		} else if (language === "mathematica") {
			button.addEventListener("click", async () => {
				button.className = runButtonDisabledClass;
				const transformedCode = await new CodeInjector(this.app, this.settings, language).injectCode(srcCode);
				console.log(`runCodeInShell ${this.settings.mathematicaPath} ${this.settings.mathematicaArgs} ${"mathematica"}`)
				this.runCodeInShell(transformedCode, out, button, this.settings.csPath, this.settings.csArgs, this.settings.mathematicaFileExtension, language, file);
			});
		}
	}

	/**
	 * Creates a new run button and returns it.
	 *
	 * @returns { HTMLButtonElement } The newly created run button.
	 */
	private createRunButton() {
		console.debug("Add run button");
		const button = document.createElement("button");
		button.classList.add(runButtonClass);
		button.setText(buttonText);
		return button;
	}

	/**
	 * Creates a new unique file name for the given file extension. The file path is set to the temp path of the os.
	 * The file name is the current timestamp: '/{temp_dir}/temp_{timestamp}.{file_extension}'
	 *
	 * @param ext The file extension. Should correspond to the language of the code.
	 * @returns [string, number] The file path and the file name without extension.
	 */
	private getTempFile(ext: string): [string, number] {
		const now = Date.now();
		return [`${os.tmpdir()}/temp_${now}.${ext}`, now];
	}

	/**
	 * Creates new Notice that is displayed in the top right corner for a few seconds and contains an error message.
	 * Additionally, the error is logged to the console and showed in the output panel ({@link Outputter}).
	 *
	 * @param cmd The command that was executed.
	 * @param cmdArgs The arguments that were passed to the command.
	 * @param tempFileName The name of the temporary file that contained the code.
	 * @param err The error that was thrown.
	 * @param outputter The outputter that should be used to display the error.
	 * @private
	 */
	private notifyError(cmd: string, cmdArgs: string, tempFileName: string, err: any, outputter: Outputter) {
		const errorMSG = `Error while executing ${cmd} ${cmdArgs} ${tempFileName}: ${err}`
		console.error(errorMSG);
		outputter.writeErr(errorMSG);
		new Notice("Error while executing code!");
	}

	/**
	 * Executes the code with the given command and arguments. The code is written to a temporary file and then executed.
	 * The output of the code is displayed in the output panel ({@link Outputter}).
	 * If the code execution fails, an error message is displayed and logged.
	 * After the code execution, the temporary file is deleted and the run button is re-enabled.
	 *
	 * @param codeBlockContent The content of the code block that should be executed.
	 * @param outputter The {@link Outputter} that should be used to display the output of the code.
	 * @param button The button that was clicked to execute the code. Is re-enabled after the code execution.
	 * @param cmd The command that should be used to execute the code. (e.g. python, java, ...)
	 * @param cmdArgs Additional arguments that should be passed to the command.
	 * @param ext The file extension of the temporary file. Should correspond to the language of the code. (e.g. py, ...)
	 * @param language The cannonical ID of the language being ran
	 * @param file The address of the file which the code originates from
	 */
	private runCode(codeBlockContent: string, outputter: Outputter, button: HTMLButtonElement, cmd: string, cmdArgs: string, ext: string, language: LanguageId, file: string) {
		const executor = this.settings[`${language}Interactive`] 
			? this.executors.getExecutorFor(file, language)
			: new NonInteractiveCodeExecutor(false, file, language);
			
		executor.run(codeBlockContent, outputter, cmd, cmdArgs, ext).then(()=> {
			button.className = runButtonClass;
			outputter.closeInput();
		});
	}

	/**
	 * Executes the code with the given command and arguments. The code is written to a temporary file and then executed.
	 * This is equal to {@link runCode} but the code is executed in a shell. This is necessary for some languages like groovy.
	 *
	 * @param codeBlockContent The content of the code block that should be executed.
	 * @param outputter The {@link Outputter} that should be used to display the output of the code.
	 * @param button The button that was clicked to execute the code. Is re-enabled after the code execution.
	 * @param cmd The command that should be used to execute the code. (e.g. python, java, ...)
	 * @param cmdArgs Additional arguments that should be passed to the command.
	 * @param ext The file extension of the temporary file. Should correspond to the language of the code. (e.g. py, ...)
	 * @param language The cannonical ID of the language being ran
	 * @param file The address of the file which the code originates from
	 */
	private runCodeInShell(codeBlockContent: string, outputter: Outputter, button: HTMLButtonElement, cmd: string, cmdArgs: string, ext: string, language: LanguageId, file: string) {
		const executor = this.settings[`${language}Interactive`]
			? this.executors.getExecutorFor(file, language)
			: new NonInteractiveCodeExecutor(true, file, language);
		
		executor.run(codeBlockContent, outputter, cmd, cmdArgs, ext).then(() => {
			button.className = runButtonClass;
		});
	}

	/**
	 * Executes a string with prolog code using the TauProlog interpreter.
	 * All queries must be below a line containing only '% queries'.
	 *
	 * @param facts Contains the facts.
	 * @param queries Contains the queries.
	 * @param out The {@link Outputter} that should be used to display the output of the code.
	 */
	private runPrologCode(facts: string, queries: string, out: Outputter) {
		new Notice("Running...");
		const session = prolog.create();
		session.consult(facts
			, {
				success: () => {
					session.query(queries
						, {
							success: async (goal: any) => {
								console.debug(`Prolog goal: ${goal}`)
								let answersLeft = true;
								let counter = 0;

								while (answersLeft && counter < this.settings.maxPrologAnswers) {
									await session.answer({
										success: function (answer: any) {
											new Notice("Done!");
											console.debug(`Prolog result: ${session.format_answer(answer)}`);
											out.write(session.format_answer(answer) + "\n");
										},
										fail: function () {
											/* No more answers */
											answersLeft = false;
										},
										error: function (err: any) {
											new Notice("Error!");
											console.error(err);
											answersLeft = false;
											out.writeErr(`Error while executing code: ${err}`);
										},
										limit: function () {
											answersLeft = false;
										}
									});
									counter++;
								}
							},
							error: (err: any) => {
								new Notice("Error!");
								out.writeErr("Query failed.\n")
								out.writeErr(err.toString());
							}
						}
					)
				},
				error: (err: any) => {
					out.writeErr("Adding facts failed.\n")
					out.writeErr(err.toString());
				}
			}
		);
	}

	/**
	 * Handles the output of a child process and redirects stdout and stderr to the given {@link Outputter} element.
	 * Removes the temporary file after the code execution. Creates a new Notice after the code execution.
	 *
	 * @param child The child process to handled.
	 * @param outputter The {@link Outputter} that should be used to display the output of the code.
	 * @param button The button that was clicked to execute the code. Is re-enabled after the code execution.
	 * @param fileName The name of the temporary file that was created for the code execution.
	 */
	private handleChildOutput(child: child_process.ChildProcessWithoutNullStreams, outputter: Outputter, button: HTMLButtonElement, fileName: string) {
		outputter.clear();

		child.stdout.on('data', (data) => {
			outputter.write(data.toString());
		});
		child.stderr.on('data', (data) => {
			outputter.writeErr(data.toString());
		});

		outputter.on("data", (data: string) => {
			child.stdin.write(data);
		});

		child.on('close', (code) => {
			button.className = runButtonClass;
			new Notice(code === 0 ? "Done!" : "Error!");
			
			outputter.closeInput();

			fs.promises.rm(fileName)
				.catch((err) => {
					console.error("Error in 'Obsidian Execute Code' Plugin while removing file: " + err);
					button.className = runButtonClass;
				});
		});

		child.on('error', (err) => {
			button.className = runButtonClass;
			new Notice("Error!");
			outputter.writeErr(err.toString());
		});
	}
}<|MERGE_RESOLUTION|>--- conflicted
+++ resolved
@@ -12,14 +12,11 @@
 
 // @ts-ignore
 import * as prolog from "tau-prolog";
-<<<<<<< HEAD
 import NonInteractiveCodeExecutor from './executors/NonInteractiveCodeExecutor';
 import ExecutorContainer from './ExecutorContainer';
 import ExecutorManagerView, { EXECUTOR_MANAGER_OPEN_VIEW_COMMAND_ID, EXECUTOR_MANAGER_VIEW_ID } from './ExecutorManagerView';
-=======
+
 import runAllCodeBlocks from './runAllCodeBlocks';
->>>>>>> ac44c8ff
-
 
 const languageAliases = ["javascript", "typescript", "bash", "csharp", "wolfram", "nb", "wl"] as const;
 const cannonicalLanguages = ["js", "ts", "cs", "lua", "python", "cpp",
@@ -47,7 +44,7 @@
 	async onload() {
 		await this.loadSettings();
 		this.addSettingTab(new SettingsTab(this.app, this));
-		
+
 		this.executors = new ExecutorContainer(this);
 
 		this.iterateOpenFilesAndAddRunButtons();
@@ -61,9 +58,8 @@
 				this.registerMarkdownCodeBlockProcessor(`run-${l}`, async (src, el, _ctx) => {
 					await MarkdownRenderer.renderMarkdown('```' + l + '\n' + src + (src.endsWith('\n') ? '' : '\n') + '```', el, '', null);
 				});
-<<<<<<< HEAD
-		});
-		
+		});
+
 		//executor manager
 
 		this.registerView(
@@ -74,16 +70,12 @@
 			name: "Open Code Runtime Management",
 			callback: () => ExecutorManagerView.activate(this.app.workspace)
 		});
-=======
-			})
-		})
-		
+
 		this.addCommand({
 			id: "run-all-code-blocks-in-file",
 			name: "Run all Code Blocks in Current File",
 			callback: () => runAllCodeBlocks(this.app.workspace)
 		})
->>>>>>> ac44c8ff
 	}
 
 	/**
@@ -116,7 +108,7 @@
 		document
 			.querySelectorAll(".language-output")
 			.forEach((out: HTMLElement) => out.remove());
-			
+
 		for(const executor of this.executors) {
 			executor.stop();
 		}
@@ -137,7 +129,7 @@
 	async saveSettings() {
 		await this.saveData(this.settings);
 	}
-	
+
 	/**
 	 * Adds run buttons to each open file. This is more robust and quicker than scanning
 	 * the entire document, even though it requires more iteration, because it doesn't
@@ -150,7 +142,7 @@
 			}
 		})
 	}
-	
+
 	/**
 	 * Add a button to each code block that allows the user to run the code. The button is only added if the code block
 	 * utilizes a language that is supported by this plugin.
@@ -169,12 +161,12 @@
 				const parent = pre.parentElement as HTMLDivElement;
 
 				const srcCode = codeBlock.getText();
-				
+
 				const cannonicalLanguage = getLanguageAlias(
 					supportedLanguages.find((lang => language.contains(`language-${lang}`)))
 				) as LanguageId;
 
-				if (cannonicalLanguage // if the language is supported 
+				if (cannonicalLanguage // if the language is supported
 					&& !parent.classList.contains(hasButtonClass)) { // & this block hasn't been buttonified already
 					const out = new Outputter(codeBlock, this.settings.allowInput);
 					parent.classList.add(hasButtonClass);
@@ -228,7 +220,7 @@
 			button.addEventListener("click", async () => {
 				button.className = runButtonDisabledClass;
 				const transformedCode = await new CodeInjector(this.app, this.settings, language).injectCode(srcCode);
-				this.runCodeInShell(transformedCode, out, button, this.settings.shellPath, this.settings.shellArgs, this.settings.shellFileExtension, language, file);				
+				this.runCodeInShell(transformedCode, out, button, this.settings.shellPath, this.settings.shellArgs, this.settings.shellFileExtension, language, file);
 			});
 
 		} else if (language === "powershell") {
@@ -388,10 +380,10 @@
 	 * @param file The address of the file which the code originates from
 	 */
 	private runCode(codeBlockContent: string, outputter: Outputter, button: HTMLButtonElement, cmd: string, cmdArgs: string, ext: string, language: LanguageId, file: string) {
-		const executor = this.settings[`${language}Interactive`] 
+		const executor = this.settings[`${language}Interactive`]
 			? this.executors.getExecutorFor(file, language)
 			: new NonInteractiveCodeExecutor(false, file, language);
-			
+
 		executor.run(codeBlockContent, outputter, cmd, cmdArgs, ext).then(()=> {
 			button.className = runButtonClass;
 			outputter.closeInput();
@@ -415,7 +407,7 @@
 		const executor = this.settings[`${language}Interactive`]
 			? this.executors.getExecutorFor(file, language)
 			: new NonInteractiveCodeExecutor(true, file, language);
-		
+
 		executor.run(codeBlockContent, outputter, cmd, cmdArgs, ext).then(() => {
 			button.className = runButtonClass;
 		});
