--- conflicted
+++ resolved
@@ -17,12 +17,8 @@
 import runAllCodeBlocks from './runAllCodeBlocks';
 
 export const languageAliases = ["javascript", "typescript", "bash", "csharp", "wolfram", "nb", "wl", "hs", "py"] as const;
-export const canonicalLanguages = ["js", "ts", "cs", "lua", "python", "cpp",
-<<<<<<< HEAD
-	"prolog", "shell", "groovy", "r", "go", "rust", "java", "powershell", "kotlin", "mathematica", "haskell", "scala", "racket", "c"] as const;
-=======
-	"prolog", "shell", "groovy", "r", "go", "rust", "java", "powershell", "kotlin", "mathematica", "haskell", "scala", "fsharp", "c"] as const;
->>>>>>> 87b0d370
+export const canonicalLanguages = ["js", "ts", "cs", "lua", "python", "cpp", "prolog", "shell", "groovy", "r", "go",
+	"rust", "java", "powershell", "kotlin", "mathematica", "haskell", "scala", "racket", "fsharp", "c"] as const;
 export const supportedLanguages = [...languageAliases, ...canonicalLanguages] as const;
 
 
@@ -112,7 +108,8 @@
 			.forEach((out: HTMLElement) => out.remove());
 
 		for (const executor of this.executors) {
-			executor.stop().then(_ => { /* do nothing */ });
+			executor.stop().then(_ => { /* do nothing */
+			});
 		}
 
 		console.log("Unloaded plugin: Execute Code");
@@ -155,7 +152,7 @@
 	private addRunButtons(element: HTMLElement, file: string) {
 		Array.from(element.getElementsByTagName("code"))
 			.forEach((codeBlock: HTMLElement) => {
-				if (codeBlock.className.match(/^language-\{\w+/i)){
+				if (codeBlock.className.match(/^language-\{\w+/i)) {
 					codeBlock.className = codeBlock.className.replace(/^language-\{(\w+)/i, "language-$1 {");
 					codeBlock.parentElement.className = codeBlock.className;
 				}
@@ -319,7 +316,7 @@
 			button.addEventListener("click", async () => {
 				button.className = runButtonDisabledClass;
 				const transformedCode = await new CodeInjector(this.app, this.settings, "haskell").injectCode(srcCode);
-				this.runCodeInShell(transformedCode, out, button, this.settings.useGhci ? this.settings.ghciPath : this.settings.runghcPath, this.settings.useGhci ? "" : "-f "+this.settings.ghcPath, "hs", language, file);
+				this.runCodeInShell(transformedCode, out, button, this.settings.useGhci ? this.settings.ghciPath : this.settings.runghcPath, this.settings.useGhci ? "" : "-f " + this.settings.ghcPath, "hs", language, file);
 			});
 
 		} else if (language === "mathematica") {
@@ -334,13 +331,13 @@
 				const transformedCode = await new CodeInjector(this.app, this.settings, language).injectCode(srcCode);
 				this.runCodeInShell(transformedCode, out, button, this.settings.scalaPath, this.settings.scalaArgs, this.settings.scalaFileExtension, language, file);
 			});
-		} else if(language === "fsharp") {
+		} else if (language === "fsharp") {
 			button.addEventListener("click", async () => {
 				button.className = runButtonDisabledClass;
 				const transformedCode = await new CodeInjector(this.app, this.settings, language).injectCode(srcCode);
 				this.runCodeInShell(transformedCode, out, button, this.settings.fsharpPath, this.settings.fsharpArgs, this.settings.fsharpFileExtension, language, file);
 			});
-		} else if(language === "c") {
+		} else if (language === "c") {
 			button.addEventListener("click", async () => {
 				button.className = runButtonDisabledClass;
 				const transformedCode = await new CodeInjector(this.app, this.settings, language).injectCode(srcCode);
