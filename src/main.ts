import {FileView, MarkdownRenderer, Plugin} from 'obsidian';

import {Outputter, TOGGLE_HTML_SIGIL} from "./Outputter";
import type {ExecutorSettings} from "./settings/Settings";
import {DEFAULT_SETTINGS} from "./settings/Settings";
import {SettingsTab} from "./settings/SettingsTab";
import {getLanguageAlias} from './transforms/TransformCode';
import {CodeInjector} from "./transforms/CodeInjector";
import {addInlinePlotsToPython, addInlinePlotsToR, addMagicToJS, addMagicToPython,} from "./transforms/Magic";

import ExecutorContainer from './ExecutorContainer';
import ExecutorManagerView, {
	EXECUTOR_MANAGER_OPEN_VIEW_COMMAND_ID,
	EXECUTOR_MANAGER_VIEW_ID
} from './ExecutorManagerView';

import runAllCodeBlocks from './runAllCodeBlocks';

export const languageAliases = ["javascript", "typescript", "bash", "csharp", "wolfram", "nb", "wl", "hs", "py"] as const;
export const canonicalLanguages = ["js", "ts", "cs", "lua", "python", "cpp",
<<<<<<< HEAD
	"prolog", "shell", "groovy", "r", "go", "rust", "java", "powershell", "kotlin", "mathematica", "haskell", "scala", "dart"] as const;
=======
	"prolog", "shell", "groovy", "r", "go", "rust", "java", "powershell", "kotlin", "mathematica", "haskell", "scala", "c"] as const;
>>>>>>> 5af36ed6
export const supportedLanguages = [...languageAliases, ...canonicalLanguages] as const;


// type SupportedLanguage = typeof supportedLanguages[number];
export type LanguageId = typeof canonicalLanguages[number];

const buttonText = "Run";

export const runButtonClass = "run-code-button";
const runButtonDisabledClass = "run-button-disabled";
const hasButtonClass = "has-run-code-button";


export default class ExecuteCodePlugin extends Plugin {
	settings: ExecutorSettings;
	executors: ExecutorContainer;

	/**
	 * Preparations for the plugin (adding buttons, html elements and event listeners).
	 */
	async onload() {
		await this.loadSettings();
		this.addSettingTab(new SettingsTab(this.app, this));

		this.executors = new ExecutorContainer(this);

		this.iterateOpenFilesAndAddRunButtons();
		this.registerMarkdownPostProcessor((element, _context) => {
			this.addRunButtons(element, _context.sourcePath);
		});

		// live preview renderers
		supportedLanguages.forEach(l => {
			console.debug(`Registering renderer for ${l}.`)
			this.registerMarkdownCodeBlockProcessor(`run-${l}`, async (src, el, _ctx) => {
				await MarkdownRenderer.renderMarkdown('```' + l + '\n' + src + (src.endsWith('\n') ? '' : '\n') + '```', el, '', null);
			});
		});

		//executor manager

		this.registerView(
			EXECUTOR_MANAGER_VIEW_ID, (leaf) => new ExecutorManagerView(leaf, this.executors)
		);
		this.addCommand({
			id: EXECUTOR_MANAGER_OPEN_VIEW_COMMAND_ID,
			name: "Open Code Runtime Management",
			callback: () => ExecutorManagerView.activate(this.app.workspace)
		});

		this.addCommand({
			id: "run-all-code-blocks-in-file",
			name: "Run all Code Blocks in Current File",
			callback: () => runAllCodeBlocks(this.app.workspace)
		})
	}

	/**
	 *  Remove all generated html elements (run & clear buttons, output elements) when the plugin is disabled.
	 */
	onunload() {
		document
			.querySelectorAll("pre > code")
			.forEach((codeBlock: HTMLElement) => {
				const pre = codeBlock.parentElement as HTMLPreElement;
				const parent = pre.parentElement as HTMLDivElement;

				if (parent.hasClass(hasButtonClass)) {
					parent.removeClass(hasButtonClass);
				}
			});

		document
			.querySelectorAll("." + runButtonClass)
			.forEach((button: HTMLButtonElement) => button.remove());

		document
			.querySelectorAll("." + runButtonDisabledClass)
			.forEach((button: HTMLButtonElement) => button.remove());

		document
			.querySelectorAll(".clear-button")
			.forEach((button: HTMLButtonElement) => button.remove());

		document
			.querySelectorAll(".language-output")
			.forEach((out: HTMLElement) => out.remove());

		for (const executor of this.executors) {
			executor.stop().then(_ => { /* do nothing */ });
		}

		console.log("Unloaded plugin: Execute Code");
	}

	/**
	 * Loads the settings for this plugin from the corresponding save file and stores them in {@link settings}.
	 */
	async loadSettings() {
		this.settings = Object.assign({}, DEFAULT_SETTINGS, await this.loadData());
	}

	/**
	 * Saves the settings in {@link settings} to the corresponding save file.
	 */
	async saveSettings() {
		await this.saveData(this.settings);
	}

	/**
	 * Adds run buttons to each open file. This is more robust and quicker than scanning
	 * the entire document, even though it requires more iteration, because it doesn't
	 * search the whole document.
	 */
	private iterateOpenFilesAndAddRunButtons() {
		this.app.workspace.iterateRootLeaves(leaf => {
			if (leaf.view instanceof FileView) {
				this.addRunButtons(leaf.view.contentEl, leaf.view.file.path);
			}
		})
	}

	/**
	 * Add a button to each code block that allows the user to run the code. The button is only added if the code block
	 * utilizes a language that is supported by this plugin.
	 *
	 * @param element The parent element (i.e. the currently showed html page / note).
	 * @param file An identifier for the currently showed note
	 */
	private addRunButtons(element: HTMLElement, file: string) {
		Array.from(element.getElementsByTagName("code"))
			.forEach((codeBlock: HTMLElement) => {
				if (codeBlock.className.match(/^language-\{\w+/i)){
					codeBlock.className = codeBlock.className.replace(/^language-\{(\w+)/i, "language-$1 {");
					codeBlock.parentElement.className = codeBlock.className;
				}

				const language = codeBlock.className.toLowerCase();

				if (!language || !language.contains("language-"))
					return;

				const pre = codeBlock.parentElement as HTMLPreElement;
				const parent = pre.parentElement as HTMLDivElement;

				const srcCode = codeBlock.getText();

				const canonicalLanguage = getLanguageAlias(
					supportedLanguages.find(lang => codeBlock.classList.contains(`language-${lang}`))
				) as LanguageId;

				if (canonicalLanguage // if the language is supported
					&& !parent.classList.contains(hasButtonClass)) { // & this block hasn't been buttonified already
					const out = new Outputter(codeBlock, this.settings.allowInput);
					parent.classList.add(hasButtonClass);
					const button = this.createRunButton();
					pre.appendChild(button);
					this.addListenerToButton(canonicalLanguage, srcCode, button, out, file);
				}
			});
	}

	/**
	 * Add a listener to the run button that executes the code block on click.
	 * Adds a different kind of listener for each supported language.
	 *
	 * @param language The programming language used in the code block.
	 * @param srcCode The code in the code block.
	 * @param button The button element to which the listener is added.
	 * @param out The {@link Outputter} object that is used to display the output of the code.
	 * @param file The file that the code originates in
	 */
	private addListenerToButton(language: LanguageId, srcCode: string, button: HTMLButtonElement, out: Outputter, file: string) {
		if (language === "js") {
			button.addEventListener("click", async () => {
				button.className = runButtonDisabledClass;
				let transformedCode = await new CodeInjector(this.app, this.settings, language).injectCode(srcCode);
				transformedCode = addMagicToJS(transformedCode);
				this.runCode(transformedCode, out, button, this.settings.nodePath, this.settings.nodeArgs, "js", language, file);
			});

		} else if (language === "java") {
			button.addEventListener("click", async () => {
				button.className = runButtonDisabledClass;

				const transformedCode = await new CodeInjector(this.app, this.settings, language).injectCode(srcCode);
				this.runCode(transformedCode, out, button, this.settings.javaPath, this.settings.javaArgs, this.settings.javaFileExtension, language, file);
			});

		} else if (language === "python") {
			button.addEventListener("click", async () => {
				button.className = runButtonDisabledClass;

				let transformedCode = await new CodeInjector(this.app, this.settings, language).injectCode(srcCode);
				if (this.settings.pythonEmbedPlots)	// embed plots into html which shows them in the note
					transformedCode = addInlinePlotsToPython(transformedCode, TOGGLE_HTML_SIGIL);
				transformedCode = addMagicToPython(transformedCode);

				this.runCode(transformedCode, out, button, this.settings.pythonPath, this.settings.pythonArgs, "py", language, file);
			});

		} else if (language === "shell") {
			button.addEventListener("click", async () => {
				button.className = runButtonDisabledClass;
				const transformedCode = await new CodeInjector(this.app, this.settings, language).injectCode(srcCode);
				this.runCodeInShell(transformedCode, out, button, this.settings.shellPath, this.settings.shellArgs, this.settings.shellFileExtension, language, file);
			});

		} else if (language === "powershell") {
			button.addEventListener("click", async () => {
				button.className = runButtonDisabledClass;
				const transformedCode = await new CodeInjector(this.app, this.settings, language).injectCode(srcCode);
				this.runCodeInShell(transformedCode, out, button, this.settings.powershellPath, this.settings.powershellArgs, this.settings.powershellFileExtension, language, file);
			});

		} else if (language === "cpp") {
			button.addEventListener("click", async () => {
				button.className = runButtonDisabledClass;
				const transformedCode = await new CodeInjector(this.app, this.settings, language).injectCode(srcCode);
				this.runCode(transformedCode, out, button, this.settings.clingPath, `-std=${this.settings.clingStd} ${this.settings.clingArgs}`, "cpp", language, file);
			});

		} else if (language === "prolog") {
			button.addEventListener("click", async () => {
				button.className = runButtonDisabledClass;
				const transformedCode = (await new CodeInjector(this.app, this.settings, language).injectCode(srcCode));
				this.runCode(transformedCode, out, button, "", "", "", language, file);
				button.className = runButtonClass;
			});

		} else if (language === "groovy") {
			button.addEventListener("click", async () => {
				button.className = runButtonDisabledClass;

				const transformedCode = await new CodeInjector(this.app, this.settings, language).injectCode(srcCode);
				this.runCodeInShell(transformedCode, out, button, this.settings.groovyPath, this.settings.groovyArgs, this.settings.groovyFileExtension, language, file);
			});

		} else if (language === "rust") {
			button.addEventListener("click", async () => {
				button.className = runButtonDisabledClass;

				const transformedCode = await new CodeInjector(this.app, this.settings, language).injectCode(srcCode);
				this.runCode(transformedCode, out, button, this.settings.cargoPath, "eval" + this.settings.cargoEvalArgs, this.settings.rustFileExtension, language, file);
			});

		} else if (language === "r") {
			button.addEventListener("click", async () => {
				button.className = runButtonDisabledClass;

				let transformedCode = await new CodeInjector(this.app, this.settings, language).injectCode(srcCode);
				transformedCode = addInlinePlotsToR(transformedCode);


				this.runCode(transformedCode, out, button, this.settings.RPath, this.settings.RArgs, "R", language, file);
			});

		} else if (language === "go") {
			button.addEventListener("click", async () => {
				button.className = runButtonDisabledClass;
				const transformedCode = await new CodeInjector(this.app, this.settings, language).injectCode(srcCode);
				this.runCode(transformedCode, out, button, this.settings.golangPath, this.settings.golangArgs, this.settings.golangFileExtension, language, file);
			});

		} else if (language === "kotlin") {
			button.addEventListener("click", async () => {
				button.className = runButtonDisabledClass;
				const transformedCode = await new CodeInjector(this.app, this.settings, language).injectCode(srcCode);
				this.runCodeInShell(transformedCode, out, button, this.settings.kotlinPath, this.settings.kotlinArgs, this.settings.kotlinFileExtension, language, file);
			});

		} else if (language === "ts") {
			button.addEventListener("click", async () => {
				button.className = runButtonDisabledClass;
				const transformedCode = await new CodeInjector(this.app, this.settings, language).injectCode(srcCode);
				this.runCodeInShell(transformedCode, out, button, this.settings.tsPath, this.settings.tsArgs, "ts", language, file);
			});

		} else if (language === "lua") {
			button.addEventListener("click", async () => {
				button.className = runButtonDisabledClass;
				const transformedCode = await new CodeInjector(this.app, this.settings, language).injectCode(srcCode);
				this.runCodeInShell(transformedCode, out, button, this.settings.luaPath, this.settings.luaArgs, "lua", language, file);
			});

    } else if (language === "dart") {
			button.addEventListener("click", async () => {
				button.className = runButtonDisabledClass;
				const transformedCode = await new CodeInjector(this.app, this.settings, language).injectCode(srcCode);
				this.runCodeInShell(transformedCode, out, button, this.settings.dartPath, this.settings.dartArgs, "dart", language, file);
			});

		} else if (language === "cs") {
			button.addEventListener("click", async () => {
				button.className = runButtonDisabledClass;
				const transformedCode = await new CodeInjector(this.app, this.settings, language).injectCode(srcCode);
				this.runCodeInShell(transformedCode, out, button, this.settings.csPath, this.settings.csArgs, "csx", language, file);
			});

		} else if (language === "haskell") {
			button.addEventListener("click", async () => {
				button.className = runButtonDisabledClass;
				const transformedCode = await new CodeInjector(this.app, this.settings, "haskell").injectCode(srcCode);
				this.runCodeInShell(transformedCode, out, button, this.settings.useGhci ? this.settings.ghciPath : this.settings.runghcPath, this.settings.useGhci ? "" : "-f "+this.settings.ghcPath, "hs", language, file);
			});

		} else if (language === "mathematica") {
			button.addEventListener("click", async () => {
				button.className = runButtonDisabledClass;
				const transformedCode = await new CodeInjector(this.app, this.settings, language).injectCode(srcCode);
				this.runCodeInShell(transformedCode, out, button, this.settings.mathematicaPath, this.settings.mathematicaArgs, this.settings.mathematicaFileExtension, language, file);
			});
		} else if (language === "scala") {
			button.addEventListener("click", async () => {
				button.className = runButtonDisabledClass;
				const transformedCode = await new CodeInjector(this.app, this.settings, language).injectCode(srcCode);
				this.runCodeInShell(transformedCode, out, button, this.settings.scalaPath, this.settings.scalaArgs, this.settings.scalaFileExtension, language, file);
			});
		} else if(language === "c") {
			button.addEventListener("click", async () => {
				button.className = runButtonDisabledClass;
				const transformedCode = await new CodeInjector(this.app, this.settings, language).injectCode(srcCode);
				this.runCodeInShell(transformedCode, out, button, this.settings.clingPath, this.settings.clingArgs, "c", language, file);
			})
		}
	}

	/**
	 * Creates a new run button and returns it.
	 *
	 * @returns { HTMLButtonElement } The newly created run button.
	 */
	private createRunButton() {
		console.debug("Add run button");
		const button = document.createElement("button");
		button.classList.add(runButtonClass);
		button.setText(buttonText);
		return button;
	}

	/**
	 * Executes the code with the given command and arguments. The code is written to a temporary file and then executed.
	 * The output of the code is displayed in the output panel ({@link Outputter}).
	 * If the code execution fails, an error message is displayed and logged.
	 * After the code execution, the temporary file is deleted and the run button is re-enabled.
	 *
	 * @param codeBlockContent The content of the code block that should be executed.
	 * @param outputter The {@link Outputter} that should be used to display the output of the code.
	 * @param button The button that was clicked to execute the code. Is re-enabled after the code execution.
	 * @param cmd The command that should be used to execute the code. (e.g. python, java, ...)
	 * @param cmdArgs Additional arguments that should be passed to the command.
	 * @param ext The file extension of the temporary file. Should correspond to the language of the code. (e.g. py, ...)
	 * @param language The canonical ID of the language being run
	 * @param file The address of the file which the code originates from
	 */
	private runCode(codeBlockContent: string, outputter: Outputter, button: HTMLButtonElement, cmd: string, cmdArgs: string, ext: string, language: LanguageId, file: string) {
		outputter.startBlock();
		const executor = this.executors.getExecutorFor(file, language, false);
		executor.run(codeBlockContent, outputter, cmd, cmdArgs, ext).then(() => {
			button.className = runButtonClass;
			outputter.closeInput();
			outputter.finishBlock();
		});
	}

	/**
	 * Executes the code with the given command and arguments. The code is written to a temporary file and then executed.
	 * This is equal to {@link runCode} but the code is executed in a shell. This is necessary for some languages like groovy.
	 *
	 * @param codeBlockContent The content of the code block that should be executed.
	 * @param outputter The {@link Outputter} that should be used to display the output of the code.
	 * @param button The button that was clicked to execute the code. Is re-enabled after the code execution.
	 * @param cmd The command that should be used to execute the code. (e.g. python, java, ...)
	 * @param cmdArgs Additional arguments that should be passed to the command.
	 * @param ext The file extension of the temporary file. Should correspond to the language of the code. (e.g. py, ...)
	 * @param language The canonical ID of the language being run
	 * @param file The address of the file which the code originates from
	 */
	private runCodeInShell(codeBlockContent: string, outputter: Outputter, button: HTMLButtonElement, cmd: string, cmdArgs: string, ext: string, language: LanguageId, file: string) {
		const executor = this.executors.getExecutorFor(file, language, true);
		executor.run(codeBlockContent, outputter, cmd, cmdArgs, ext).then(() => {
			button.className = runButtonClass;
		});
	}
}<|MERGE_RESOLUTION|>--- conflicted
+++ resolved
@@ -18,11 +18,7 @@
 
 export const languageAliases = ["javascript", "typescript", "bash", "csharp", "wolfram", "nb", "wl", "hs", "py"] as const;
 export const canonicalLanguages = ["js", "ts", "cs", "lua", "python", "cpp",
-<<<<<<< HEAD
-	"prolog", "shell", "groovy", "r", "go", "rust", "java", "powershell", "kotlin", "mathematica", "haskell", "scala", "dart"] as const;
-=======
-	"prolog", "shell", "groovy", "r", "go", "rust", "java", "powershell", "kotlin", "mathematica", "haskell", "scala", "c"] as const;
->>>>>>> 5af36ed6
+	"prolog", "shell", "groovy", "r", "go", "rust", "java", "powershell", "kotlin", "mathematica", "haskell", "scala", "c", "dart"] as const;
 export const supportedLanguages = [...languageAliases, ...canonicalLanguages] as const;
 
 
