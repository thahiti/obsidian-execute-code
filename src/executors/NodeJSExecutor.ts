--- conflicted
+++ resolved
@@ -1,105 +1,100 @@
-import { ChildProcessWithoutNullStreams, spawn } from "child_process";
-import { Outputter } from "src/Outputter";
-import { ExecutorSettings } from "src/settings/Settings";
-import AsyncExecutor from "./AsyncExecutor";
-
-
-export default class PythonExecutor extends AsyncExecutor {
-
-	process: ChildProcessWithoutNullStreams
-
-	constructor(settings: ExecutorSettings, file: string) {
-		super(file, "js");
-
-		const args = settings.nodeArgs ? settings.nodeArgs.split(" ") : [];
-
-		args.unshift(`-e`, `require("repl").start({prompt: "", preview: false, ignoreUndefined: true}).on("exit", ()=>process.exit())`);
-
-		this.process = spawn(settings.nodePath, args);
-
-		//send a newline so that the intro message won't be buffered
-		this.dismissIntroMessage().then(() => {/* do nothing */ });
-	}
-
-	/**
-	 * Close the runtime.
-	 * @returns A promise that resolves once the runtime is fully closed
-	 */
-	stop(): Promise<void> {
-		return new Promise((resolve, reject) => {
-			this.process.kill();
-			this.process.on("close", () => {
-				resolve();
-			});
-			this.emit("close");
-		});
-	}
-
-	/**
-	 * Writes a single newline to ensure that the stdin is set up correctly.
-	 */
-	async dismissIntroMessage() {
-		this.process.stdin.write("\n");
-	}
-
-	/**
-	 * Run some NodeJS code
-	 * @param code code to run
-	 * @param outputter outputter to use
-	 * @param cmd Not used
-	 * @param cmdArgs Not used
-	 * @param ext Not used
-	 * @returns A promise that resolves once the code is done running
-	 */
-	async run(code: string, outputter: Outputter, cmd: string, cmdArgs: string, ext: string) {
-		
-		outputter.queueBlock();
-		
-		return this.addJobToQueue((resolve, reject) => {
-<<<<<<< HEAD
-			const finishSigil = `SIGIL_BLOCK_DONE${Math.random()}_${Date.now()}_${code.length}`;
-=======
-			
-			outputter.startBlock();
->>>>>>> 784a34e2
-
-			const wrappedCode = `
-			try { eval(${JSON.stringify(code)}); } catch(e) { console.error(e); }
-			process.stdout.write(${JSON.stringify(finishSigil)})&&undefined;
-			`;
-
-			outputter.clear();
-
-			this.process.stdin.write(wrappedCode);
-
-
-			outputter.on("data", (data: string) => {
-				this.process.stdin.write(data);
-			});
-
-			const writeToStderr = (data: any) => {
-				outputter.writeErr(data.toString());
-			};
-
-			const writeToStdout = (data: any) => {
-				const stringData = data.toString();
-
-				if (stringData.endsWith(finishSigil)) {
-					outputter.write(
-						stringData.substring(0, stringData.length - finishSigil.length)
-					);
-
-					this.process.stdout.removeListener("data", writeToStdout);
-					this.process.stderr.removeListener("data", writeToStderr);
-					resolve();
-				} else {
-					outputter.write(stringData);
-				}
-			}
-
-			this.process.stdout.on("data", writeToStdout);
-			this.process.stderr.on("data", writeToStderr);
-		});
-	}
-
-}
+import {ChildProcessWithoutNullStreams, spawn} from "child_process";
+import {Outputter} from "src/Outputter";
+import {ExecutorSettings} from "src/settings/Settings";
+import AsyncExecutor from "./AsyncExecutor";
+
+
+export default class PythonExecutor extends AsyncExecutor {
+
+	process: ChildProcessWithoutNullStreams
+
+	constructor(settings: ExecutorSettings, file: string) {
+		super(file, "js");
+
+		const args = settings.nodeArgs ? settings.nodeArgs.split(" ") : [];
+
+		args.unshift(`-e`, `require("repl").start({prompt: "", preview: false, ignoreUndefined: true}).on("exit", ()=>process.exit())`);
+
+		this.process = spawn(settings.nodePath, args);
+
+		//send a newline so that the intro message won't be buffered
+		this.dismissIntroMessage().then(() => {/* do nothing */});
+	}
+
+	/**
+	 * Close the runtime.
+	 * @returns A promise that resolves once the runtime is fully closed
+	 */
+	stop(): Promise<void> {
+		return new Promise((resolve, reject) => {
+			this.process.kill();
+			this.process.on("close", () => {
+				resolve();
+			});
+			this.emit("close");
+		});
+	}
+
+	/**
+	 * Writes a single newline to ensure that the stdin is set up correctly.
+	 */
+	async dismissIntroMessage() {
+		this.process.stdin.write("\n");
+	}
+
+	/**
+	 * Run some NodeJS code
+	 * @param code code to run
+	 * @param outputter outputter to use
+	 * @param cmd Not used
+	 * @param cmdArgs Not used
+	 * @param ext Not used
+	 * @returns A promise that resolves once the code is done running
+	 */
+	async run(code: string, outputter: Outputter, cmd: string, cmdArgs: string, ext: string) {
+
+		outputter.queueBlock();
+
+		return this.addJobToQueue((resolve, reject) => {
+			const finishSigil = `SIGIL_BLOCK_DONE${Math.random()}_${Date.now()}_${code.length}`;
+
+			const wrappedCode = `
+			try { eval(${JSON.stringify(code)}); } catch(e) { console.error(e); }
+			process.stdout.write(${JSON.stringify(finishSigil)})&&undefined;
+			`;
+
+			outputter.clear();
+
+			this.process.stdin.write(wrappedCode);
+
+
+			outputter.on("data", (data: string) => {
+				this.process.stdin.write(data);
+			});
+
+			const writeToStderr = (data: any) => {
+				outputter.writeErr(data.toString());
+			};
+
+			const writeToStdout = (data: any) => {
+				const stringData = data.toString();
+
+				if (stringData.endsWith(finishSigil)) {
+					outputter.write(
+						stringData.substring(0, stringData.length - finishSigil.length)
+					);
+
+					this.process.stdout.removeListener("data", writeToStdout);
+					this.process.stderr.removeListener("data", writeToStderr);
+					resolve();
+				} else {
+					outputter.write(stringData);
+				}
+			}
+
+			this.process.stdout.on("data", writeToStdout);
+			this.process.stderr.on("data", writeToStderr);
+		});
+	}
+
+}