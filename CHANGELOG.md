# Changelog

All notable changes to this project will be documented in this file.

The format is based on [Keep a Changelog](https://keepachangelog.com/en/1.0.0/),


## [1.5.0]
### Added
<<<<<<< HEAD
- Support for Dart
=======
- Support for C (Thanks to @chlohal)

### Changed
- Fix the wrong options for wolframscript (Thanks to @davnn)
- Escape ANSI color codes in the output (Thanks to @chlohal)

>>>>>>> 5af36ed6

## [1.4.0]
### Added
- Notebook mode for R (Thanks to @chlohal)
- Improved hiding of running indicator (Thanks to @chlohal and @ZackYJz)

### Changed
- Fix problem with the output boxes showing up (Thanks to @qiaogaojian)

## [1.3.0]
### Added
- WSL support (thanks to @clohal)

### Changed
- Fix bug where recursion didn't work and some parts of the code couldn't be executed (Python executor's usage of `exec`/`eval`) (thanks to @clohal)
- Fix formatting for the Scale section in the README.md (thanks to @cbarond)
- Fix mixed up mathematica settings (thanks to @clohal)
- Fix wrong setting for Mathematica
- Improve styles (thanks to @milan338)
- Refactor interactive executors to cut down on code reuse (thanks to @chlohal)
- Fix Error Notif on Success (thanks to @clohal)

## [1.2.0] - 2022-10-19
### Added
- Support for Scala (Thanks to @chlohal)
- Add run indicator to non-interactive blocks (Thanks to @milan338 and @chlohal)

### Changed
- Fix problems with runtimes and never hiding running indicators (Thanks to @milan338)

## [1.1.1] - 2022-10-18
### Changes
- Various bug fixes (Thanks to @chlohal)


## [1.1.0]
### Added
- Added Option to use either ghci or runghc. (Thanks to @afonsofrancof)
- `@html(...)` command and better HTML Handling. (Thanks to @chlohal and @milan338)
- Show indicator when block is running. (Thanks to @chlohal) 

### Changed
- Update Future Work section and add snap/flatpak/appimage problem to known issues. (Thanks to @chlohal)
- Fix python notebook mode freezing after showing a matplotlib plot. (Thanks to @milan338)
- Better output coloring to fix color problems with plugins like codemirror. (Thanks to @milan338)
- Fix JS notebook mode freezing when global injection is used. (Thanks to @chlohal)
- Fix Rust Execution to use `cargo eval` instead of `cargo run`. (Thanks to @chlohal)


## [1.0.0]

### Added

- 'Notebook Mode' for Python and JavaScript utilizing their respective REPL. (Thanks to @chlohal)
- Add command to run all blocks in a given file to the command palette. (Thanks to @chlohal)
- Support for Haskell. (Thanks to @afonsofrancof)

### Changed

- Changed syntax for Code injection via pre and post blocks. (Thanks to @milan338)
- Style of the run and clear buttons. (Thanks to @milan338)
- Updated the README and create collapsing layout. (Thanks to @milan338)

## [0.18.0]

### Added

- Support for Wolfram Mathematica

### Changed

- Quickfix for issues #77 and #81 by spawning always with Shell (Problems with spawning processes on Windows. This also
  affects #75, Security concern with spawning in shell.)
- Fix for #84

## [0.17.0] - 2022-09-24

### Added

- Support for interactive input blocks. That means code blocks can now read from stdin. (Thanks to @chlohal)

## [0.16.0] - 2022-09-24

### Added

- Support for TypeScript (Thanks to @qiaogaojian)
- Support for C# (Thanks to @qiaogaojian)
- Support for Lua (Thanks to @qiaogaojian)

## [0.15.2] - 2022-09-21

### Changed

- Changed project structure: Added node config and build files to root dir.
- Added documentation for every function.
- Fixed shell support.

## [0.15.1] - 2022-09-20

### Changed

- Refactored parts of the project and folder structure.
- Updated dependencies.
- Fixed issue #60 to fix the clear buttons.
- Quickfix for issue #59 by improving the regex.

## [0.15.0] - 2022-09-20

### Added

- Support for global code injections (thanks to @milan338).
- Support for Pre- and Post-Blocks that are executed before/after each code block in the same note (thanks to @milan338)

### Changed

- Improved C++ support by switching from JSCPP to Cling (thanks to @milan338).

## [0.14.0] - 2022-09-05

### Added

- Support for Kotlin (thanks to @Gluton-Official)

## [0.13.0] - 2022-09-02

### Added

- Add support for rust (thanks to @pspiagicw)
- Add support for Java
- Separate the implementation for Shell and Powershell
- Sanitize paths in the settings

## [0.12.1] - 2022-08-31

### Changed

- Improved Error handling
- Fix wrong executable in version 0.12.0

## [0.12.0] - 2022-08-31

### Added

- Support for Go

## [0.11.0] - 2022-08-30

### Added

- Support for R.
- Embedding R plots into notes.

## [0.10.0] - 2022-08-29

### Changed

- Fix errors that appear when code blocks are inserted to table cells (Issue #41 and #35).
- Improve style to fix issue #36.
- Improve logging.
- Refactoring
	- Extract Groovy execution to separate function.
	- Extract Button Listener handling to separate function.
	- Fix code smells.

### Added

- Add error messages to the output block.

## [0.9.2] - 22-08-29

### Changed

- Fix encoding for plots (thanks to @Thylane)

## [0.9.1] - 2022-07-31

### Changed

- Fix groovy

## [0.9.0] - 2022-07-31

### Added

- Magic Commands that can be added to source code to get new behavior tailored to obsidian.
	- `@show(ImagePath)`: Displays an image at the given path in the note.
	- `@show(ImagePath, Width, Height)`: Displays an image at the given path in the note.
	- `@show(ImagePath, Width, Height, Alignment["center"|"left"|"right"])`: Displays an image at the given path in the
	  note.
	- `@vault`: Inserts the vault path as string.
	- `@note`: Inserts the note path as string.
	- `@title`: Inserts the note title as string.
- Support for Groovy

### Changed

- Some refactoring and cleanup.

## [0.8.1] - 2022-06-24

### Changed

- Fix error when plotting.

## [0.8.0] - 2022-06-12

### Added

- Export to HTML when printing html code.
- PyPlots are automatically embedded as svg image into notes.

### Changed

- Improved settings tab.

## [0.7.0] - 2022-06-05

### Added

- Support for live preview. Adding `run-` before the language name in the code block renders the code block in the live
  preview. (Thanks to @rmchale)

## [0.6.0] - 2022-05-23

### Added

- Support for shell scripts (Thanks to @rmchale for the help)

## [0.5.3] - 2022-05-22

### Changed

- Fix persistent custom path (Thanks to @rmchale)
- Add running, done and error Notice to C++ and Prolog

## [0.5.2] - 2022-05-22

### Changed

- Fix issue #9. Works now on macOS too. (Thanks to @rmchale)

## [0.5.1] - 2022-05-22

### Changed

- Fix hardcoded Python path (Thanks to @vkmb)

## [0.5.0] - 2022-05-10

### Added

- Support for C++ (Using JSCPP)
- Support for Prolog (Using Tau-Prolog)

## [0.4.0] - 2022-04-23

### Added

- Support for Python
- Settings for command line options

### Changed

- Improved execution of JavaScript

## [0.3.2] - 2022-04-18

### Changed

- Fix markdown post processor
- Remove use of innerHTML

## [0.3.1] - 2022-04-18

### Added

- Changelog

### Changed

- Use `registerMarkdownProcessor` instead of a timed interval. (Thanks to @lishid for the suggestion.)
- Use promises instead of callbacks for creating and deleting files. (Thanks to @lishid for the suggestion.)<|MERGE_RESOLUTION|>--- conflicted
+++ resolved
@@ -7,16 +7,12 @@
 
 ## [1.5.0]
 ### Added
-<<<<<<< HEAD
-- Support for Dart
-=======
 - Support for C (Thanks to @chlohal)
 
 ### Changed
 - Fix the wrong options for wolframscript (Thanks to @davnn)
 - Escape ANSI color codes in the output (Thanks to @chlohal)
 
->>>>>>> 5af36ed6
 
 ## [1.4.0]
 ### Added
